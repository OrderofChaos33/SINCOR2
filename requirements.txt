--- conflicted
+++ resolved
@@ -3,11 +3,7 @@
 Flask>=3.0.0,<4.0.0
 
 # Essential dependencies
-<<<<<<< HEAD
-requests>=2.32.2              # HTTP requests for API integrations
-=======
 requests>=2.32.4              # HTTP requests for API integrations
->>>>>>> 65636fc5
 PyJWT>=2.8.0                  # JWT authentication
 Jinja2>=3.1.0                 # Template engine
 PyYAML>=6.0                   # Configuration files
@@ -35,12 +31,6 @@
 
 # Optional: Redis for production rate limiting
 # redis>=5.0.0
-<<<<<<< HEAD
-zipp>=3.19.1 # not directly required, pinned by Snyk to avoid a vulnerability
-urllib3>=2.5.0 # not directly required, pinned by Snyk to avoid a vulnerability
-dnspython>=2.6.1 # not directly required, pinned by Snyk to avoid a vulnerability
-=======
 dnspython>=2.6.1 # not directly required, pinned by Snyk to avoid a vulnerability
 urllib3>=2.5.0 # not directly required, pinned by Snyk to avoid a vulnerability
-zipp>=3.19.1 # not directly required, pinned by Snyk to avoid a vulnerability
->>>>>>> 65636fc5
+zipp>=3.19.1 # not directly required, pinned by Snyk to avoid a vulnerability